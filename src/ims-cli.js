/*
Copyright 2020 Adobe. All rights reserved.
This file is licensed to you under the Apache License, Version 2.0 (the "License");
you may not use this file except in compliance with the License. You may obtain a copy
of the License at http://www.apache.org/licenses/LICENSE-2.0
Unless required by applicable law or agreed to in writing, software distributed under
the License is distributed on an "AS IS" BASIS, WITHOUT WARRANTIES OR REPRESENTATIONS
OF ANY KIND, either express or implied. See the License for the specific language
governing permissions and limitations under the License.
*/

const login = require('./login')
const aioLogger = require('@adobe/aio-lib-core-logging')('@adobe/aio-lib-ims-oauth:ims-cli', { provider: 'debug' })
const { codes: errors } = require('./errors')

const CLI_BARE_OUTPUT = 'cli.bare-output'

const isEmpty = (value) => (value === undefined || value === null)

/**
 * Returns the missing keys (if any) in the configuration data.
 *
 * @private
 * @param {object} configData the configuration data for this plugin
 * @returns {Array} the missing keys, if any
 */
function configMissingKeys (configData) {
  aioLogger.debug(`configMissingKeys configData: ${JSON.stringify(configData)}`)

  if (!configData) {
    return false
  }

  const missingKeys = []
  const requiredKeys = [CLI_BARE_OUTPUT]

  requiredKeys.forEach(key => {
    if (isEmpty(configData[key])) {
      missingKeys.push(key)
    }
  })

  return missingKeys
}

const canSupportSync = (configData) => configMissingKeys(configData).length === 0

/**
 * canSupport resolves to true if the plugin supports the config.
 *
 * @param {object} configData the configuration data for this plugin
 * @returns {Promise} resolves to true if the plugin can support the config
 */
async function canSupport (configData) {
  aioLogger.debug(`canSupport configData: ${JSON.stringify(configData)}`)

  const missingKeys = configMissingKeys(configData)
  if (missingKeys.length === 0) {
    return Promise.resolve(true)
  } else {
    return Promise.reject(new errors.MISSING_PROPERTIES({ messageValues: missingKeys.join(',') }))
  }
}

/**
 * Log in function for this plugin.
 *
 * @param {object} ims the Ims object
 * @param {object} config the configuration data for this plugin
 * @returns {Promise} resolves with the token data
 */
async function imsLogin (ims, config) {
  aioLogger.debug(`imsLogin config: ${JSON.stringify(config)}`)
  return canSupport(config)
    .then(() => {
<<<<<<< HEAD
      const options = {
        bare: config[CLI_BARE_OUTPUT],
        env: config.env,
        timeout: config.timeout,
        open: config.open,
        browser: config.browser
      }
=======
      const options = { client_id: config.client_id, bare: config[CLI_BARE_OUTPUT], env: config.env, timeout: config.timeout, open: config.open, browser: config.browser }
>>>>>>> 96ff4b44
      return login(options)
    })
}

module.exports = {
  canSupport,
  supports: canSupportSync,
  imsLogin
}<|MERGE_RESOLUTION|>--- conflicted
+++ resolved
@@ -73,17 +73,14 @@
   aioLogger.debug(`imsLogin config: ${JSON.stringify(config)}`)
   return canSupport(config)
     .then(() => {
-<<<<<<< HEAD
       const options = {
+        client_id: config.client_id,
         bare: config[CLI_BARE_OUTPUT],
         env: config.env,
         timeout: config.timeout,
         open: config.open,
         browser: config.browser
       }
-=======
-      const options = { client_id: config.client_id, bare: config[CLI_BARE_OUTPUT], env: config.env, timeout: config.timeout, open: config.open, browser: config.browser }
->>>>>>> 96ff4b44
       return login(options)
     })
 }
