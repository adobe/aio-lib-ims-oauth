--- conflicted
+++ resolved
@@ -26,13 +26,8 @@
     "eslint-plugin-promise": "^6",
     "eslint-plugin-standard": "^4.0.1",
     "globby": "^10.0.1",
-<<<<<<< HEAD
     "jest": "^29",
-    "jest-junit": "^10.0.0",
-=======
-    "jest": "^27",
     "jest-junit": "^15.0.0",
->>>>>>> a8ce818c
     "stdout-stderr": "^0.1.9",
     "typescript": "^5.0.4"
   },
